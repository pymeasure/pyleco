# PyLECO
Python reference implementation of the Laboratory Experiment COntrol (LECO) protocol (https://github.com/pymeasure/leco-protocol).

<<<<<<< HEAD

## Installation

For now, as PyLECO is not yet a PyPI / conda package, you have to clone this repository and install it manually.
Eventually it will be published as `pyleco` package on PyPI.
Execute `pip install` in this folder for installation.

It is recommended to install the package editable, though.
That way, a file import will redirect to the files in this directory, however they will be at import time.
That allows to update PyLECO by just pulling the latest master branch, or to develop for PyLECO.
In order to do an editable install, execute `pip install -e .` in this folder.

The package is imported as `pyleco`.


## LECO Overview

### Network Topology

PyLECO is an implementation of LECO, so see there for full protocol specifications.
LECO offers a protocol for data exchange, for example for laboratory experimental control.

There exist two different communication protocols in LECO.
1. The control protocol allows to exchange messages between any two Components in a LECO network, which is useful for controlling devices.
2. The data protocol is a broadcasting protocol to send information to all those, who want to receive it, which is useful for regular measurement data or for log entries.

A LECO network needs at least one Coordinator (server), which routes the messages among the connected Components.

Each Component has a name unique in the network.
This name consists in the name of the Coordinator they are connected to and their own name.
For example `N1.component1` is the full name of `component1` connected to the Coordinator of the Namespace `N1`.
The Coordinator istelf is always called `COORDINATOR`.

### Remote Procedure Calls

The default messaging content of the control protocol are remote procedure calls (RPC) according to jsonrpc.
With these RPCs you execute a method on the remote Component.
For example you have an Actor, which is for example a Component controlling a measurement instrument.
In order to set the output of that measurement instrument, you want to call the `set_output` method of that instrument.
For that purpose, you send a message which encodes exactly that (via jsonrpc): the method to call and the parameters of that method.


## Usage of the control protocol

### Minimum Setup

For a minimum setup, you need:
* a Coordinator (just run `coordinator.py`)
* one Component

For example, you can use a `Communicator` instance to send/receive messages via LECO protocol.
The following example requests the list of Components connected to the Coordinator:

```python
from pyleco.utils.communicator import Communicator

c = Communicator(name="TestCommunicator")
connected_components = c.ask_rpc(method="send_local_components")
print(connected_components)
```

### Instrument control

Let's say you have an instrument with a pymeasure driver, which you want to control.

You need:
* a Coordinator (as shown above).
* an `Actor` listening to commands and controlling the instrument (for usage see the docstring).
* a `TransparentDirector` instance `director`. As `actor` parameter you have to give the name, you gave to the actor as `name` parameter.

If you want to set some property of the instrument (e.g. `instrument.voltage = 5`), you can just use the `director` transparently: `director.voltage = 5`.
In the background, the TransparentDirector knows, that it itself does not have a voltage parameter, therefore it sends a messsage to the Actor to set that parameter.
The Actor in turn sets that parameter of the instrument driver, which in turn will send some command to the device to take an appropriate action (e.g. setting the voltage to 5 V).

Currently you cannot call methods in a similar, transparent way, without manual intervention.
You can add `RemoteCall` descriptor (in transparent_director module) to the `director` for each method call you want to use.
Afterwards you can use these methods transparently similar to the property shown above.


## Overview of Offered Packages and Modules

See the docstrings of the individual classes for more information and for examples.

* The `core` subpackage contains elements necessary for implementing LECO, especially the `Message` class, which helps to setup and interpret LECO messages.
* The `utils` subpackage contains modules useful for creating LECO Components.
  * The`Communicator` can send and receive messages, but neither blocks (just for a short time waiting for an answer) nor requires an extra thread.
    It is useful for usage in scripts.
  * The `MessageHandler` handles incomming messages in a continuous loop (blocking until stopped).
    It is useful for creating standalone scripts, like tasks for the Starter.
  * The `Listener` offers the same interface as the Communicator, but listens in an extra thread for incoming messages.
    It is useful if you want to react to incoming messages (via data or control protocol) and if you want send messages of your own accord, for example for GUI applications.
* The `coordinators` subpackage contains the differenc Coordinators.
  * `Coordinator` is the Coordinator for the control protocol (exchanging messages).
  * `proxy_server` is the Coordinator for the data protocol (broadcasting).
* The `actors` subpackage contains Actor classes to control devices.
* The `management` subpackage contains Components useful for experiment management
  * The `Starter` can execute tasks in separate threads, for example one task per device.
  * The `DataLogger` listens to published data (data protocol) and collects them.
* The `directors` subpackage contains Directors, which facilitate controlling actors or management utilities.
  For example the `CoordinatorDirector` has a method for getting Coordinators and Components connected to a Coordinator.
  The `TransparentDirector` reads / writes all messages to the remote actor, such that you use the director as if it were the instrument itself.
=======
The [main branch](https://github.com/pymeasure/pyleco/tree/main) contains reviewed code, which does not yet contain all necessary modules and classes.
The most recent development is in the [development branch
](https://github.com/pymeasure/pyleco/tree/development), which might contain commits with PyLECO being in a broken state.
The [stable-development branch](https://github.com/pymeasure/pyleco/tree/stable-development) contains a stable, working version of PyLECO.
Follow that branch to have always working code (as far as possible), but following the ongoing development.

Note: LECO is still under development, such that the code and API might change.

![badge](https://img.shields.io/endpoint?url=https://gist.githubusercontent.com/bmoneke/7a8a7b874b62ed803eb56ca04830bede/raw/pyleco-coverage.json)
>>>>>>> b7661d7a
<|MERGE_RESOLUTION|>--- conflicted
+++ resolved
@@ -1,7 +1,16 @@
 # PyLECO
 Python reference implementation of the Laboratory Experiment COntrol (LECO) protocol (https://github.com/pymeasure/leco-protocol).
 
-<<<<<<< HEAD
+The [main branch](https://github.com/pymeasure/pyleco/tree/main) contains reviewed code, which does not yet contain all necessary modules and classes.
+The most recent development is in the [development branch
+](https://github.com/pymeasure/pyleco/tree/development), which might contain commits with PyLECO being in a broken state.
+The [stable-development branch](https://github.com/pymeasure/pyleco/tree/stable-development) contains a stable, working version of PyLECO.
+Follow that branch to have always working code (as far as possible), but following the ongoing development.
+
+Note: LECO is still under development, such that the code and API might change.
+
+![badge](https://img.shields.io/endpoint?url=https://gist.githubusercontent.com/bmoneke/7a8a7b874b62ed803eb56ca04830bede/raw/pyleco-coverage.json)
+
 
 ## Installation
 
@@ -102,15 +111,4 @@
   * The `DataLogger` listens to published data (data protocol) and collects them.
 * The `directors` subpackage contains Directors, which facilitate controlling actors or management utilities.
   For example the `CoordinatorDirector` has a method for getting Coordinators and Components connected to a Coordinator.
-  The `TransparentDirector` reads / writes all messages to the remote actor, such that you use the director as if it were the instrument itself.
-=======
-The [main branch](https://github.com/pymeasure/pyleco/tree/main) contains reviewed code, which does not yet contain all necessary modules and classes.
-The most recent development is in the [development branch
-](https://github.com/pymeasure/pyleco/tree/development), which might contain commits with PyLECO being in a broken state.
-The [stable-development branch](https://github.com/pymeasure/pyleco/tree/stable-development) contains a stable, working version of PyLECO.
-Follow that branch to have always working code (as far as possible), but following the ongoing development.
-
-Note: LECO is still under development, such that the code and API might change.
-
-![badge](https://img.shields.io/endpoint?url=https://gist.githubusercontent.com/bmoneke/7a8a7b874b62ed803eb56ca04830bede/raw/pyleco-coverage.json)
->>>>>>> b7661d7a
+  The `TransparentDirector` reads / writes all messages to the remote actor, such that you use the director as if it were the instrument itself.